"""
Update release numbers in various places, according to a release.ini file places at the project root
"""
import configparser
import logging
import sys
from configparser import ConfigParser
from pathlib import Path
from typing import Optional, Tuple

import click

from bump_release import helpers
from bump_release.helpers import split_version

# region Globals
__version__ = VERSION = "0.9.6"
RELEASE_FILE: Optional[Path] = None
RELEASE_CONFIG: Optional[ConfigParser] = None
# endregion Globals


@click.command()
@click.option(
    "-r",
    "--release-file",
    "release_file",
    help="Release file path, default `./release.ini`",
)
@click.option(
    "-n",
    "--dry-run",
    "dry_run",
    is_flag=True,
    help="If set, no operation are performed on files",
    default=False,
)
@click.option(
    "-d",
    "--debug",
    "debug",
    is_flag=True,
    help="If set, more traces are printed for users",
    default=False,
)
@click.version_option(version=__version__)
@click.argument("release")
def bump_release(
    release: str,
    release_file: Optional[str] = None,
    dry_run: bool = False,
    debug: bool = False,
) -> int:
    """
    Updates the files according to the release.ini file

    :param release: Version number, as "X.X.X"
    :param release_file: path to the release.ini config file
    :param dry_run: If `True`, no operation performed
    :param debug: If `True`, more traces !
    :return: 0 if no error...
    """
    # Loads the release.ini file
    global RELEASE_CONFIG, RELEASE_FILE

    if release_file is None:
        RELEASE_FILE = Path.cwd() / "release.ini"
    else:
        RELEASE_FILE = Path(release_file)

    if not RELEASE_FILE.exists():
        print(f"Unable to find release.ini file in the current directory {Path.cwd()}", file=sys.stderr)
        return 1

    RELEASE_CONFIG = helpers.load_release_file(release_file=RELEASE_FILE)
    try:
        return process_update(release_file=RELEASE_FILE, release=release, dry_run=dry_run, debug=debug)
    except Exception as e:
        print(f"ERROR: {e}", file=sys.stderr)
        return 2


def process_update(release_file: Path, release: str, dry_run: bool, debug: bool = False) -> int:
    version = split_version(release)

    # Initialize the logging
    if debug:
        logging.basicConfig(level=logging.DEBUG)
    else:
        logging.basicConfig(level=logging.INFO)

    # region Updates the main project (DJANGO_SETTINGS_MODULE file for django projects, __init__.py file...)
    try:
        new_row = update_main_file(version=version, dry_run=dry_run)
        if new_row is not None:
            logging.debug(f"process_update() `main_project`: new_row = {new_row.strip()}")
    except helpers.NothingToDoException as e:
        logging.warning(f"process_update() No release section for `main_project`: {e}")
    # endregion

    # region Updates sonar-scanner properties
    try:
        new_row = update_sonar_properties(version=version, dry_run=dry_run)
        if new_row is not None:
            logging.debug(f"process_update() `sonar`: new_row = {new_row.strip()}")
    except helpers.NothingToDoException as e:
        logging.warning(f"process_update() No release section for `sonar`: {e}")
    # endregion

    # region Updates setup.py file
    try:
        new_row = update_setup_file(version=version, dry_run=dry_run)
        if new_row is not None:
            logging.debug(f"process_update() `setup`: new_row = {new_row.strip()}")
    except helpers.NothingToDoException as e:
        logging.warning(f"process_update() No release section for `setup`: {e}")
    # endregion

    # region Updates sphinx file
    try:
        new_row = update_docs_conf(version=version, dry_run=dry_run)
        if new_row is not None:
            logging.debug(f"process_update() `docs`: new_row = {new_row.strip()}")
    except helpers.NothingToDoException as e:
        logging.warning(f"process_update() No release section for `docs`: {e}")
    # endregion

    # region Updates node packages file
    try:
        new_row = update_node_package(version=version, dry_run=dry_run)
        if new_row is not None:
            logging.debug(
                f"process_update() `node`: new_row = {new_row}",
            )
    except helpers.NothingToDoException as e:
        logging.warning(f"process_update() No release section for `node`: {e}")
    # endregion

    # region Updates YAML file
    try:
        new_row = update_ansible_vars(version=version, dry_run=dry_run)
        if new_row is not None:
            logging.debug(f"process_update() `ansible`: new_row = {new_row.strip()}")
    except helpers.NothingToDoException as e:
        logging.warning(f"process_update() No release section for `ansible`: {e}")
    # endregion

    # region Updates the release.ini file with the new release number
    new_row = update_release_ini(path=release_file, version=version, dry_run=dry_run)
    if new_row is not None:
        logging.warning(f"process_update() `release.ini`: new_row = {new_row.strip()}")
    # endregion

    return 0


def update_main_file(version: Tuple[str, str, str], dry_run: bool = True) -> Optional[str]:
    """
    Updates the main django settings file, or a python script with

    :param version: Release number tuple (major, minor, release)
    :param dry_run: If `True`, no operation performed
    :return: changed string
    """
    assert RELEASE_CONFIG is not None
    if not RELEASE_CONFIG.has_section("main_project"):
        raise helpers.NothingToDoException("No `main_project` section in release.ini file")

    try:
        _path = RELEASE_CONFIG["main_project"].get("path")
        if _path is None:
            raise helpers.NothingToDoException("No action to perform for main project: No path provided.")
        path = Path(_path)
        pattern = RELEASE_CONFIG["main_project"].get("pattern", "").strip('"') or helpers.MAIN_PROJECT_PATTERN
        template = RELEASE_CONFIG["main_project"].get("template", "").strip('"') or helpers.MAIN_PROJECT_TEMPLATE
    except configparser.Error as e:
        raise helpers.NothingToDoException("Unable to update main project file", e)
    return helpers.update_file(path=path, pattern=pattern, template=template, version=version, dry_run=dry_run)


def update_setup_file(version: Tuple[str, str, str], dry_run: bool = False) -> Optional[str]:
    """
    Updates the setup.py file

    :param version: Release number tuple (major, minor, release)
    :param dry_run: If `True`, no operation performed
    :return: changed string
    """
    assert RELEASE_CONFIG is not None
    if not RELEASE_CONFIG.has_section("setup"):
        raise helpers.NothingToDoException("No `setup` section in release.ini file")

    try:
        _path = RELEASE_CONFIG["setup"].get("path")
        path = Path(_path)
        pattern = RELEASE_CONFIG["setup"].get("pattern", "").strip('"') or helpers.SETUP_PATTERN
        template = RELEASE_CONFIG["setup"].get("template", "").strip('"') or helpers.SETUP_TEMPLATE

    except configparser.Error as e:
        raise helpers.NothingToDoException("No action to perform for setup file", e)
    return helpers.update_file(path=path, pattern=pattern, template=template, version=version, dry_run=dry_run)


def update_sonar_properties(version: Tuple[str, str, str], dry_run: bool = False) -> Optional[str]:
    """
    Updates the sonar-project.properties file with the new release number

    :param version: Release number tuple (major, minor, release)
    :param dry_run: If `True`, no operation performed
    :return: changed string
    """
    assert RELEASE_CONFIG is not None
    if not RELEASE_CONFIG.has_section("sonar"):
        raise helpers.NothingToDoException("No `sonar` section in release.ini file")

    try:
        _path = RELEASE_CONFIG["sonar"].get("path")
        path = Path(_path)
        pattern = RELEASE_CONFIG["sonar"].get("pattern", "").strip('"') or helpers.SONAR_PATTERN
        template = RELEASE_CONFIG["sonar"].get("template", "").strip('"') or helpers.SONAR_TEMPLATE
    except configparser.Error as e:
        raise helpers.NothingToDoException("No action to perform for sonar file", e)
    return helpers.update_file(path=path, pattern=pattern, template=template, version=version, dry_run=dry_run)


def update_docs_conf(version: Tuple[str, str, str], dry_run: bool = False) -> Optional[str]:
    """
    Updates the Sphinx conf.py file with the new release number

    :param version: Release number tuple (major, minor, release)
    :param dry_run: If `True`, no operation performed
    :return: changed string
    """
    assert RELEASE_CONFIG is not None
    if not RELEASE_CONFIG.has_section("docs"):
        raise helpers.NothingToDoException("No `docs` section in release.ini file")

    try:
        _path = RELEASE_CONFIG["docs"].get("path")
        path = Path(_path)

        pattern_release = RELEASE_CONFIG["docs"].get("pattern_release", "").strip('"') or helpers.DOCS_RELEASE_PATTERN
        template_release = RELEASE_CONFIG["docs"].get("template_release", "").strip('"') or helpers.DOCS_RELEASE_FORMAT
        pattern_version = RELEASE_CONFIG["docs"].get("pattern_version", "").strip('"') or helpers.DOCS_VERSION_PATTERN
        template_version = RELEASE_CONFIG["docs"].get("template_version", "").strip('"') or helpers.DOCS_VERSION_FORMAT
<<<<<<< HEAD
=======

>>>>>>> 0b911ef9
    except configparser.Error as e:
        raise helpers.NothingToDoException("No action to perform for docs file", e)

    update_release = helpers.update_file(
        path=path,
        pattern=pattern_release,
        template=template_release,
        version=version,
        dry_run=dry_run,
    )
    update_version = helpers.update_file(
        path=path,
        pattern=pattern_version,
        template=template_version,
        version=version,
        dry_run=dry_run,
    )
    return str(update_release) + str(update_version)


def update_node_package(version: Tuple[str, str, str], dry_run: bool = False) -> Optional[str]:
    """
    Updates the nodejs package file with the new release number

    :param version: Release number tuple (major, minor, release)
    :param dry_run: If `True`, no operation performed
    :return: changed string
    """
    assert RELEASE_CONFIG is not None
    try:
        path = Path(RELEASE_CONFIG.get("node", "path"))
        key = RELEASE_CONFIG.get("node", "key", fallback=helpers.NODE_KEY)  # noqa
    except configparser.Error as e:
        raise helpers.NothingToDoException("No action to perform for node packages file", e)
    return helpers.update_node_packages(path=path, version=version, key=key, dry_run=dry_run)


def update_ansible_vars(version: Tuple[str, str, str], dry_run: bool = False) -> Optional[str]:
    """
    Updates the ansible project variables file with the new release number

    :param version: Release number tuple (major, minor, release)
    :param dry_run: If `True`, no operation performed
    :return: changed string
    """
    assert RELEASE_CONFIG is not None
    try:
        path = Path(RELEASE_CONFIG.get("ansible", "path"))
        key = RELEASE_CONFIG.get("ansible", "key", fallback=helpers.ANSIBLE_KEY)  # noqa
    except configparser.Error as e:
        raise helpers.NothingToDoException("No action to perform for ansible file", e)
    return helpers.updates_yaml_file(path=path, version=version, key=key, dry_run=dry_run)


def update_release_ini(path: Path, version: Tuple[str, str, str], dry_run: bool = False) -> Optional[str]:
    """
    Updates the release.ini file with the new release number

    :param path: Release file path
    :param version: release number, as (<major>, <minor>, <release>)
    :param dry_run: If `True`, the operation WILL NOT be performed
    :return: Updated lines
    """
    return helpers.update_file(
        path=path,
        pattern=helpers.RELEASE_INI_PATTERN,
        template=helpers.RELEASE_INI_TEMPLATE,
        version=version,
        dry_run=dry_run,
    )<|MERGE_RESOLUTION|>--- conflicted
+++ resolved
@@ -243,10 +243,7 @@
         template_release = RELEASE_CONFIG["docs"].get("template_release", "").strip('"') or helpers.DOCS_RELEASE_FORMAT
         pattern_version = RELEASE_CONFIG["docs"].get("pattern_version", "").strip('"') or helpers.DOCS_VERSION_PATTERN
         template_version = RELEASE_CONFIG["docs"].get("template_version", "").strip('"') or helpers.DOCS_VERSION_FORMAT
-<<<<<<< HEAD
-=======
-
->>>>>>> 0b911ef9
+
     except configparser.Error as e:
         raise helpers.NothingToDoException("No action to perform for docs file", e)
 
